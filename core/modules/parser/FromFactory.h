// -*- LSST-C++ -*-
/*
 * LSST Data Management System
 * Copyright 2012-2013 LSST Corporation.
 *
 * This product includes software developed by the
 * LSST Project (http://www.lsst.org/).
 *
 * This program is free software: you can redistribute it and/or modify
 * it under the terms of the GNU General Public License as published by
 * the Free Software Foundation, either version 3 of the License, or
 * (at your option) any later version.
 *
 * This program is distributed in the hope that it will be useful,
 * but WITHOUT ANY WARRANTY; without even the implied warranty of
 * MERCHANTABILITY or FITNESS FOR A PARTICULAR PURPOSE.  See the
 * GNU General Public License for more details.
 *
 * You should have received a copy of the LSST License Statement and
 * the GNU General Public License along with this program.  If not,
 * see <http://www.lsstcorp.org/LegalNotices/>.
 */
// FromFactory constructs a FromList that maintains parse state of
// the FROM clause for future interrogation, manipulation, and
// reconstruction.
#ifndef LSST_QSERV_PARSER_FROMFACTORY_H
#define LSST_QSERV_PARSER_FROMFACTORY_H
/**
  * @file FromFactory.h
  *
  * @brief FromFactory is a factory for constructing FromLists from
  * ANTLR nodes.
  *
  * @author Daniel L. Wang, SLAC
  */
#include <antlr/AST.hpp>
#include <boost/shared_ptr.hpp>

// Impl
#include <boost/make_shared.hpp>

// Forward
class SqlSQL2Parser;

namespace lsst {
namespace qserv {

namespace query {
    // Forward
    class FromList;
}
    
namespace parser {

// Forward
class ParseAliasMap;
<<<<<<< HEAD
=======
class FromList;
class BoolTermFactory;
class ValueExprFactory;
>>>>>>> f931de6c

class FromFactory {
public:
    friend class SelectFactory;
    class TableRefListH;
    class TableRefAuxH;
    friend class TableRefListH;
    class RefGenerator;

<<<<<<< HEAD
    FromFactory(boost::shared_ptr<ParseAliasMap> aliases);
    boost::shared_ptr<query::FromList> getProduct();
=======
    FromFactory(boost::shared_ptr<ParseAliasMap> aliases, 
                boost::shared_ptr<ValueExprFactory> vf);

    boost::shared_ptr<FromList> getProduct();
>>>>>>> f931de6c
private:
    void attachTo(SqlSQL2Parser& p);
    void _import(antlr::RefAST a);

    boost::shared_ptr<ParseAliasMap> _aliases;
<<<<<<< HEAD
    boost::shared_ptr<query::FromList> _list;
=======
    boost::shared_ptr<BoolTermFactory> _bFactory;
    boost::shared_ptr<FromList> _list;
    
>>>>>>> f931de6c
};

}}} // namespace lsst::qserv::parser

#endif // LSST_QSERV_PARSER_FROMFACTORY_H
<|MERGE_RESOLUTION|>--- conflicted
+++ resolved
@@ -48,18 +48,12 @@
 namespace query {
     // Forward
     class FromList;
+    class BoolTermFactory;
+    class ValueExprFactory;
 }
     
 namespace parser {
 
-// Forward
-class ParseAliasMap;
-<<<<<<< HEAD
-=======
-class FromList;
-class BoolTermFactory;
-class ValueExprFactory;
->>>>>>> f931de6c
 
 class FromFactory {
 public:
@@ -69,27 +63,17 @@
     friend class TableRefListH;
     class RefGenerator;
 
-<<<<<<< HEAD
-    FromFactory(boost::shared_ptr<ParseAliasMap> aliases);
-    boost::shared_ptr<query::FromList> getProduct();
-=======
     FromFactory(boost::shared_ptr<ParseAliasMap> aliases, 
                 boost::shared_ptr<ValueExprFactory> vf);
 
-    boost::shared_ptr<FromList> getProduct();
->>>>>>> f931de6c
+    boost::shared_ptr<query::FromList> getProduct();
 private:
     void attachTo(SqlSQL2Parser& p);
     void _import(antlr::RefAST a);
 
     boost::shared_ptr<ParseAliasMap> _aliases;
-<<<<<<< HEAD
+    boost::shared_ptr<query::BoolTermFactory> _bFactory;
     boost::shared_ptr<query::FromList> _list;
-=======
-    boost::shared_ptr<BoolTermFactory> _bFactory;
-    boost::shared_ptr<FromList> _list;
-    
->>>>>>> f931de6c
 };
 
 }}} // namespace lsst::qserv::parser
