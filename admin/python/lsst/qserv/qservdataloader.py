--- conflicted
+++ resolved
@@ -25,8 +25,6 @@
         self._dbName = db_name
 
         self._out_dirname = out_dirname
-
-        self._qms_config_file = os.path.join(expanduser("~"),".lsst","qmsadm")
 
         #self.logger = commons.console_logger(logging_level)
         #self.logger = commons.file_logger(
@@ -43,55 +41,10 @@
 
     def createQmsDatabase(self):
 
-<<<<<<< HEAD
         qms_script = os.path.join(self.config['qserv']['base_dir'],"qserv", "admin", "bin", "qms_setup.sh")
         qms_setup_cmd = [
             qms_script,
             self.config['qserv']['base_dir'],
-=======
-        meta_scriptname = os.path.join(self.config['qserv']['base_dir'],"qserv", "meta", "bin", "metaClientTool.py")
-
-        install_meta_cmd = [
-            self.config['bin']['python'],
-            meta_scriptname,
-            '--auth=%s' % self._qms_config_file,
-            'installMeta'
-            ]
-        out = commons.run_command(install_meta_cmd)
-
-        create_meta_cmd = [
-            self.config['bin']['python'],
-            meta_scriptname,
-            '--auth=%s' % self._qms_config_file,
-            'createDb',
-            self._dbName,
-            'partitioning=on',
-            'partitioningStrategy=sphBox',
-            'defaultOverlap_fuzziness=0',
-            'defaultOverlap_nearNeighbor=0.025',
-            'nStripes=%s' % self.dataConfig['num-stripes'],
-            'nSubStripes=%s' % self.dataConfig['num-substripes']
-            ]
-        # partitioning=on partitioningStrategy=sphBox
-        # defaultOverlap_fuzziness=0 defaultOverlap_nearNeighbor=0.025
-        # nStripes=85 nSubStripes=12
-        out = commons.run_command(create_meta_cmd)
-        self.logger.info("Database %s created in QMS : %s" %
-        (self._dbName,out))
-
-
-
-    def createMetaTable(self, table_name, schema_filename):
-
-        self.logger.debug("Generating meta for table : %s" % table_name)
-        meta_scriptname = os.path.join(self.config['qserv']['base_dir'],"qserv", "meta", "bin", "metaClientTool.py")
-
-        create_meta_cmd = [
-            self.config['bin']['python'],
-            meta_scriptname,
-            '--auth=%s' % self._qms_config_file,
-            'createTable',
->>>>>>> ffd444da
             self._dbName,
             self.dataConfig['data-name']
             ]
@@ -99,17 +52,10 @@
         self.logger.info("QMS meta successfully loaded for db : %s" % self._dbName)
 
     def createAndLoadTable(self, table_name, schema_filename, input_filename):
-<<<<<<< HEAD
         self.logger.debug("QservDataLoader.createAndLoadTable(%s, %s, %s)" % (table_name, schema_filename, input_filename))
 
         if table_name in self.dataConfig['partitioned-tables']:
             self.logger.info("Loading schema of partitioned table %s" % table_name)
-=======
-        self.logger.info("QservDataLoader.createAndLoadTable(%s, %s, %s)" % (table_name, schema_filename, input_filename))
-
-        if table_name in self.dataConfig['partitionned-tables']:
-            self.logger.info("Loading schema of partitionned table %s" % table_name)
->>>>>>> ffd444da
             self.createPartitionedTable(table_name, schema_filename)
             self.loadPartitionedTable(table_name, input_filename)
         elif table_name in self.dataConfig['sql-views']:
@@ -126,11 +72,7 @@
         # TODO : create index and alter table with chunkId and subChunkId
         # "\nCREATE INDEX obj_objectid_idx on Object ( objectId );\n";
 
-<<<<<<< HEAD
         self.logger.info("Partitioning and loading data for table  '%s' in Qserv mono-node database" % table)
-=======
-        self.logger.info("-----\nQserv Partitioning / Loading data for table  '%s' -----\n" % table)
->>>>>>> ffd444da
 
         if ('Duplication' in self.dataConfig) and self.dataConfig['Duplication']:
             self.logger.info("-----\nQserv Duplicating data for table  '%s' -----\n" % table)
@@ -160,13 +102,7 @@
         empty_chunks_filename = os.path.join(self.config['qserv']['base_dir'],"etc","emptyChunks.txt")
         self.masterCreateEmptyChunksFile(chunk_id_list,  empty_chunks_filename)
 
-<<<<<<< HEAD
-
-=======
-        self.logger.info("-----\nQserv mono-node database configured\n")
-
-
->>>>>>> ffd444da
+
     def connectAndInitDatabase(self):
 
         self._sqlInterface['sock'] = connection.Connection(**self.sock_connection_params)
@@ -215,37 +151,6 @@
             f.write("%s\n" %i)
         f.close()
 
-<<<<<<< HEAD
-=======
-    def workerCreateXrootdExportDirs(self, non_empty_chunk_id_list):
-
-        # match oss.localroot in etc/lsp.cf
-        xrootd_run_dir = os.path.join(self.config['qserv']['base_dir'],'xrootd-run')
-
-        # TODO : read 'q' and 'result' in etc/lsp.cf
-        xrd_query_dir = os.path.join(xrootd_run_dir, 'q', self._dbName)
-        xrd_result_dir = os.path.join(xrootd_run_dir, 'result')
-
-        if os.path.exists(xrd_query_dir):
-            self.logger.info("Emptying existing xrootd query dir : %s" % xrd_query_dir)
-            shutil.rmtree(xrd_query_dir)
-        os.makedirs(xrd_query_dir)
-
-        empty_chunk_alias = 1234567890
-
-        xrootd_file_names = non_empty_chunk_id_list + [empty_chunk_alias]
-        self.logger.info("Making next placeholders %s" % xrootd_file_names )
-        for chunk_id in xrootd_file_names:
-            xrd_file = os.path.join(xrd_query_dir,str(chunk_id))
-            open(xrd_file, 'w').close()
-
-        if os.path.exists(xrd_result_dir):
-            self.logger.info("Emptying existing xrootd result dir : %s" % xrd_result_dir)
-            shutil.rmtree(xrd_result_dir)
-        os.makedirs(xrd_result_dir)
-
-
->>>>>>> ffd444da
     def duplicateAndPartitionData(self, table, data_filename):
         self.logger.info("Duplicating and partitioning table  '%s' from file '%s'\n" % (table, data_filename))
 
@@ -325,12 +230,7 @@
 
         out = commons.run_command(partition_data_cmd)
 
-<<<<<<< HEAD
         self.logger.debug("Data for {0}.{1} partitioned  (output :{2})".format(self._dbName, table,out))
-=======
-        self.logger.info("Working in DB : %s.  LSST %s data partitioned : \n %s"
-                % (self._dbName, table,out))
->>>>>>> ffd444da
 
         return partition_dirname
 
@@ -340,11 +240,7 @@
         load_scriptname = os.path.join(self.config['qserv']['base_dir'],"qserv", "master", "examples", "loader.py")
 
     # TODO : remove hard-coded param : qservTest_caseXX_mysql => check why model table already exists in self._dbName
-<<<<<<< HEAD
         load_partitioned_data_cmd = [
-=======
-        load_partitionned_data_cmd = [
->>>>>>> ffd444da
             self.config['bin']['python'],
             load_scriptname,
             '--user=%s' % self.config['mysqld']['user'],
@@ -456,13 +352,8 @@
         # TODO add index creation w.r.t. dataConfig
 
     def createPartitionedTable(self, table, schemaFile):
-<<<<<<< HEAD
         self.logger.info("Creating partitioned table %s with schema %s" % (table, schemaFile))
         if table in self.dataConfig['partitioned-tables']:
-=======
-        self.logger.info("Creating partitionned table %s with schema %s" % (table, schemaFile))
-        if table in self.dataConfig['partitionned-tables']:
->>>>>>> ffd444da
             self._sqlInterface['cmd'].executeFromFile(schemaFile)
             self.alterTable(table)
 
