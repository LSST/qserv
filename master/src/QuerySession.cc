--- conflicted
+++ resolved
@@ -49,21 +49,8 @@
 namespace qserv {
 namespace master {
 
-<<<<<<< HEAD
-=======
-struct printConstraintHelper {
-    printConstraintHelper(std::ostream& os_) : os(os_) {}
-    void operator()(Constraint const& c) {
-        os << "Constraint " << c.name << " ";
-        std::copy(c.params.begin(), c.params.end(),
-                  std::ostream_iterator<std::string>(os, ","));
-        os << "[" << c.params.size() << "]";
-    }
-    std::ostream& os;
-};
->>>>>>> c35c3178
 void printConstraints(ConstraintVector const& cv) {
-    std::copy(cv.begin(), cv.end(), 
+    std::copy(cv.begin(), cv.end(),
               std::ostream_iterator<Constraint>(std::cout, ","));
 
 }
@@ -220,11 +207,7 @@
     // Needs to copy SelectList, since the parallel statement's
     // version will get updated by plugins. Plugins probably need
     // access to the original as a reference.
-<<<<<<< HEAD
     _stmtParallel.push_back(_stmt->copyDeep());
-=======
-    _stmtParallel = _stmt->copyDeep();
->>>>>>> c35c3178
 
     // Copy SelectList and Mods, but not FROM, and perhaps not
     // WHERE(???). Conceptually, we want to copy the parts that are
@@ -259,7 +242,7 @@
     // This logic may be pushed over to the qserv worker in the future.
     if(_stmtParallel.empty() || !_stmtParallel.front()) {
         throw std::logic_error("Attempted buildChunkQueries without _stmtParallel");
-    } 
+    }
 
     if(!_context->queryMapping) {
         throw std::logic_error("Missing QueryMapping in _context");
@@ -275,7 +258,7 @@
         tlist.push_back((**i).getTemplate());
     }
     if(!queryMapping.hasSubChunks()) { // Non-subchunked?
-        for(TlistIter i=tlist.begin(), e=tlist.end(); i != e; ++i) {            
+        for(TlistIter i=tlist.begin(), e=tlist.end(); i != e; ++i) {
             q.push_back(_context->queryMapping->apply(s, *i));
         }
     } else { // subchunked:
