// -*- LSST-C++ -*-
/*
 * LSST Data Management System
 * Copyright 2012-2013 LSST Corporation.
 *
 * This product includes software developed by the
 * LSST Project (http://www.lsst.org/).
 *
 * This program is free software: you can redistribute it and/or modify
 * it under the terms of the GNU General Public License as published by
 * the Free Software Foundation, either version 3 of the License, or
 * (at your option) any later version.
 *
 * This program is distributed in the hope that it will be useful,
 * but WITHOUT ANY WARRANTY; without even the implied warranty of
 * MERCHANTABILITY or FITNESS FOR A PARTICULAR PURPOSE.  See the
 * GNU General Public License for more details.
 *
 * You should have received a copy of the LSST License Statement and
 * the GNU General Public License along with this program.  If not,
 * see <http://www.lsstcorp.org/LegalNotices/>.
 */
#ifndef LSST_QSERV_MASTER_SELECTSTMT_H
#define LSST_QSERV_MASTER_SELECTSTMT_H
/**
  * @file SelectStmt.h
  *
  * @author Daniel L. Wang, SLAC
  */

// Standard
#include <list>

// Boost
#include <boost/shared_ptr.hpp>
#include "lsst/qserv/master/QueryTemplate.h"

// Forward
class SqlSQL2Parser;

namespace lsst {
namespace qserv {
namespace master {

// Forward
class SelectList;
class FromList;
class WhereClause;
class OrderByClause;
class GroupByClause;
class HavingClause;

// SelectStmt contains extracted information about a particular parsed
// SQL select statement. It is not responsible for performing
// verification, validation, or other processing that requires
// persistent or run-time state.
class SelectStmt  {
public:
    typedef boost::shared_ptr<SelectStmt> Ptr;
    typedef boost::shared_ptr<SelectStmt const> Cptr;
    typedef std::list<std::string> StringList; // placeholder

    SelectStmt();

    void diagnose(); // for debugging

    boost::shared_ptr<WhereClause const> getWhere() const;
    QueryTemplate getTemplate() const;
    boost::shared_ptr<SelectStmt> copyDeep() const;
    boost::shared_ptr<SelectStmt> copyMerge() const;
    boost::shared_ptr<SelectStmt> copySyntax() const;

    SelectList const& getSelectList() const { return *_selectList; }
    SelectList& getSelectList() { return *_selectList; }

    FromList const& getFromList() const { return *_fromList; }
    FromList& getFromList() { return *_fromList; }
<<<<<<< HEAD
    void replaceFromList(boost::shared_ptr<FromList> f) { _fromList = f; }
    
=======

>>>>>>> c35c3178
    bool hasWhereClause() { return _whereClause.get(); }
    WhereClause const& getWhereClause() const { return *_whereClause; }
    WhereClause& getWhereClause() { return *_whereClause; }

    int getLimit() const { return _limit; }
    bool hasOrderBy() const { return _orderBy; }
    OrderByClause const& getOrderBy() const { return *_orderBy; }
    OrderByClause& getOrderBy() { return *_orderBy; }

    bool hasGroupBy() const { return _groupBy; }
    GroupByClause const& getGroupBy() const { return *_groupBy; }
    GroupByClause& getGroupBy() { return *_groupBy; }

 private:
    // Declarations
    friend class SelectFactory;

    // Helpers
    void _print();
    void _generate();

    // Fields
    boost::shared_ptr<FromList> _fromList; // Data sources
    boost::shared_ptr<SelectList> _selectList; // Desired columns
    boost::shared_ptr<WhereClause> _whereClause; // Filtering conditions (WHERE)
    boost::shared_ptr<OrderByClause> _orderBy; // Ordering
    boost::shared_ptr<GroupByClause> _groupBy; // Aggr. grouping
    boost::shared_ptr<HavingClause> _having; // Aggr. grouping

    int  _limit; // result limit
    StringList OutputMods; // Output modifiers (order, grouping,
                           // sort, limit
};

}}} // namespace lsst::qserv::master
#endif // LSST_QSERV_MASTER_SELECTSTMT_H<|MERGE_RESOLUTION|>--- conflicted
+++ resolved
@@ -75,12 +75,8 @@
 
     FromList const& getFromList() const { return *_fromList; }
     FromList& getFromList() { return *_fromList; }
-<<<<<<< HEAD
     void replaceFromList(boost::shared_ptr<FromList> f) { _fromList = f; }
-    
-=======
 
->>>>>>> c35c3178
     bool hasWhereClause() { return _whereClause.get(); }
     WhereClause const& getWhereClause() const { return *_whereClause; }
     WhereClause& getWhereClause() { return *_whereClause; }
